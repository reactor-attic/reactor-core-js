/**
 * Copyright (c) 2016-2018 Pivotal Software Inc, All Rights Reserved.
 *
 * Licensed under the Apache License, Version 2.0 (the "License");
 * you may not use this file except in compliance with the License.
 * You may obtain a copy of the License at
 *
 *       http://www.apache.org/licenses/LICENSE-2.0
 *
 * Unless required by applicable law or agreed to in writing, software
 * distributed under the License is distributed on an "AS IS" BASIS,
 * WITHOUT WARRANTIES OR CONDITIONS OF ANY KIND, either express or implied.
 * See the License for the specific language governing permissions and
 * limitations under the License.
 *
 * @flow
 */

import { expect } from 'chai';
import { describe, it } from 'mocha';
import { Flux } from '../flux';
import {TestSubscriber} from '../subscriber'

describe('Flux Tests', () => {
  describe('FluxJust', () => {
    it('normal', () => {
      const ts = new TestSubscriber();
      Flux.just('test').subscribe(ts);

      return ts.await().then(() => {
        ts.assertValue('test');
        ts.assertComplete();
        ts.assertNoError();
      });
    });

    it('cancel', () => {
      const x = Flux.just('test');
      const c = x.subscribe(t => {});
      c.dispose();
    });
  });
<<<<<<< HEAD
  describe('FluxConcatMap', () => {
    it('normal', () => {
      const ts = new TestSubscriber();
      Flux.range(1, 2)
          .concatMap(v => Flux.range(v, 2))
          .subscribe(ts);

      return ts.await().then(() => {
        ts.assertValues([1, 2, 2, 3]);
        ts.assertNoError();
        ts.assertComplete();
=======
  describe('FluxTake', () => {
    it('normal', () => {
      const ts = new TestSubscriber();
      Flux.range(1, 10)
          .take(5)
          .subscribe(ts);
      ts.await().then(() => {
        ts.assertValues([1, 2, 3, 4, 5]);
        ts.assertComplete();
        ts.assertNoError();
>>>>>>> 27dc84ac
      });
    });
  });
});<|MERGE_RESOLUTION|>--- conflicted
+++ resolved
@@ -40,7 +40,6 @@
       c.dispose();
     });
   });
-<<<<<<< HEAD
   describe('FluxConcatMap', () => {
     it('normal', () => {
       const ts = new TestSubscriber();
@@ -52,7 +51,9 @@
         ts.assertValues([1, 2, 2, 3]);
         ts.assertNoError();
         ts.assertComplete();
-=======
+      });
+    });
+  });
   describe('FluxTake', () => {
     it('normal', () => {
       const ts = new TestSubscriber();
@@ -63,7 +64,6 @@
         ts.assertValues([1, 2, 3, 4, 5]);
         ts.assertComplete();
         ts.assertNoError();
->>>>>>> 27dc84ac
       });
     });
   });
